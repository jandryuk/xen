/******************************************************************************
 * xc_linux_save.c
 * 
 * Save the state of a running Linux session.
 * 
 * Copyright (c) 2003, K A Fraser.
 */

#include "xc_private.h"
#include <asm-xen/suspend.h>
#include <zlib.h>

/* This may allow us to create a 'quiet' command-line option, if necessary. */
#define verbose_printf(_f, _a...) \
    do {                          \
        if ( !verbose ) break;    \
        printf( _f , ## _a );     \
        fflush(stdout);           \
    } while ( 0 )

/*
 * Returns TRUE if the given machine frame number has a unique mapping
 * in the guest's pseudophysical map.
 */
#define MFN_IS_IN_PSEUDOPHYS_MAP(_mfn) \
    (((_mfn) < (1024*1024)) &&          \
     (pfn_to_mfn_table[mfn_to_pfn_table[_mfn]] == (_mfn)))

/* Returns TRUE if MFN is successfully converted to a PFN. */
#define translate_mfn_to_pfn(_pmfn)         \
({                                          \
    unsigned long mfn = *(_pmfn);           \
    int _res = 1;                           \
    if ( !MFN_IS_IN_PSEUDOPHYS_MAP(mfn) )   \
        _res = 0;                           \
    else                                    \
        *(_pmfn) = mfn_to_pfn_table[mfn];   \
    _res;                                   \
})

static int check_pfn_ownership(int xc_handle, 
                               unsigned long mfn, 
                               u64 dom)
{
    dom0_op_t op;
    op.cmd = DOM0_GETPAGEFRAMEINFO;
    op.u.getpageframeinfo.pfn    = mfn;
    op.u.getpageframeinfo.domain = (domid_t)dom;
    return (do_dom0_op(xc_handle, &op) >= 0);
}

#define GETPFN_ERR (~0U)
static unsigned int get_pfn_type(int xc_handle, 
                                 unsigned long mfn, 
                                 u64 dom)
{
    dom0_op_t op;
    op.cmd = DOM0_GETPAGEFRAMEINFO;
    op.u.getpageframeinfo.pfn    = mfn;
    op.u.getpageframeinfo.domain = (domid_t)dom;
    if ( do_dom0_op(xc_handle, &op) < 0 )
    {
        PERROR("Unexpected failure when getting page frame info!");
        return GETPFN_ERR;
    }
    return op.u.getpageframeinfo.type;
}

static int checked_write(gzFile fd, void *buf, size_t count)
{
    int rc;
    while ( ((rc = gzwrite(fd, buf, count)) == -1) && (errno = EINTR) )
        continue;
    return rc == count;
}

int xc_linux_save(int xc_handle,
                  u64 domid, 
                  const char *state_file, 
                  int verbose)
{
    dom0_op_t op;
    int rc = 1, i, j;
    unsigned long mfn;
    unsigned int prev_pc, this_pc;

    /* state of the new MFN mapper */
    mfn_mapper_t *mapper_handle1, *mapper_handle2;

    /* Remember if we stopped the guest, so we can restart it on exit. */
    int we_stopped_it = 0;

    /* The new domain's shared-info frame number. */
    unsigned long shared_info_frame;
    
    /* A copy of the CPU context of the guest. */
    full_execution_context_t ctxt;

    /* A copy of the domain's name. */
    char name[MAX_DOMAIN_NAME];

    /* A table containg the type of each PFN (/not/ MFN!). */
    unsigned long *pfn_type = NULL;

    /* A temporary mapping, and a copy, of one frame of guest memory. */
    unsigned long *ppage, page[1024];

    /* A copy of the pfn-to-mfn table frame list. */
    unsigned long *pfn_to_mfn_frame_list;
    /* A live mapping of the pfn-to-mfn table frame list. */
    unsigned long *live_pfn_to_mfn_frame_list;

    /* A table translating each PFN to its current MFN. */
    unsigned long *pfn_to_mfn_table = NULL;
    /* Live mapping of the table mapping each PFN to its current MFN. */
    unsigned long *live_pfn_to_mfn_table = NULL;
    /* A table translating each current MFN to its canonical PFN. */
    unsigned long *mfn_to_pfn_table = NULL;
    
    /* Live mapping of shared info structure */
    unsigned long *live_shinfo;

    /* A temporary mapping, and a copy, of the guest's suspend record. */
    suspend_record_t *srec;

    /* The name and descriptor of the file that we are writing to. */
    int    fd;
    gzFile gfd;

    int pm_handle = -1;

    if ( (fd = open(state_file, O_CREAT|O_EXCL|O_WRONLY, 0644)) == -1 )
    {
        PERROR("Could not open file for writing");
        return 1;
    }

    /*
     * Compression rate 1: we want speed over compression. We're mainly going
     * for those zero pages, after all.
     */
    if ( (gfd = gzdopen(fd, "wb1")) == NULL )
    {
        ERROR("Could not allocate compression state for state file");
        close(fd);
        return 1;
    }

    /* Ensure that the domain exists, and that it is stopped. */
    for ( ; ; )
    {
        op.cmd = DOM0_GETDOMAININFO;
        op.u.getdomaininfo.domain = (domid_t)domid;
        if ( (do_dom0_op(xc_handle, &op) < 0) || 
             ((u64)op.u.getdomaininfo.domain != domid) )
        {
            PERROR("Could not get info on domain");
            goto out;
        }

        memcpy(&ctxt, &op.u.getdomaininfo.ctxt, sizeof(ctxt));
        memcpy(name, op.u.getdomaininfo.name, sizeof(name));
        shared_info_frame = op.u.getdomaininfo.shared_info_frame;

        if ( op.u.getdomaininfo.state == DOMSTATE_STOPPED )
            break;

        we_stopped_it = 1;

        op.cmd = DOM0_STOPDOMAIN;
        op.u.stopdomain.domain = (domid_t)domid;
        if ( do_dom0_op(xc_handle, &op) != 0 )
        {
            we_stopped_it = 0;
            PERROR("Stopping target domain failed");
            goto out;
        }

        sleep(1);
    }

    /* A cheesy test to see whether the domain contains valid state. */
    if ( ctxt.pt_base == 0 )
    {
        ERROR("Domain is not in a valid Linux guest OS state");
        goto out;
    }

<<<<<<< HEAD
    if ( (pm_handle = init_pfn_mapper((domid_t)domid)) < 0 )
        goto out;
=======

    /* Map the suspend-record MFN to pin it */
    srec = mfn_mapper_map_single(xc_handle, PROT_READ, 
				 ctxt.cpu_ctxt.esi, sizeof(*srec));
>>>>>>> 901fa6de

    /* Is the suspend-record MFN actually valid for this domain? */
    if ( !check_pfn_ownership(xc_handle, ctxt.cpu_ctxt.esi, domid) )
    {
        ERROR("Invalid state record pointer");
        goto out;
    }

    /* cheesy sanity check */
    if ( srec->nr_pfns > 1024*1024 )
    {
        ERROR("Invalid state record -- pfn count out of range");
        goto out;
    }

    
    /* the pfn_to_mfn_frame_list fits in a single page */
    live_pfn_to_mfn_frame_list = 
	mfn_mapper_map_single(xc_handle, PROT_WRITE, 
			      srec->pfn_to_mfn_frame_list, 
			      PAGE_SIZE);

    if ( !check_pfn_ownership(xc_handle, 
			      srec->pfn_to_mfn_frame_list, domid) )
    {
	ERROR("Invalid pfn-to-mfn frame list pointer");
	goto out;
    }

    memcpy( pfn_to_mfn_frame_list, live_pfn_to_mfn_frame_list, PAGE_SIZE );

    if ( (mapper_handle1 = mfn_mapper_init(xc_handle, 1024*1024, PROT_READ )) 
	 == NULL )
        goto out;
	
    for ( i = 0; i < (srec->nr_pfns+1023)/1024; i++ )
    {
	/* Grab a copy of the pfn-to-mfn table frame list. 
	 This has the effect of preventing the page from being freed and
	 given to another domain. (though the domain is stopped anyway...) */
	mfn_mapper_queue_entry( mapper_handle1, i<<PAGE_SHIFT, 
				pfn_to_mfn_frame_list[i],
				PAGE_SIZE );
    }
    
    mfn_mapper_flush_queue(mapper_handle1);

    /* Now they're pined, check they're the right dom. We assume
       they're not going to change, otherwise the suspend is going to fail, 
       with only itself to blame. */

    for ( i = 0; i < (srec->nr_pfns+1023)/1024; i++ )
    {
	if ( !check_pfn_ownership(xc_handle, 
				  pfn_to_mfn_frame_list[i], domid) )
	{
	    ERROR("Invalid pfn-to-mfn frame list pointer");
	    goto out;
	}
    }

    live_pfn_to_mfn_table = mfn_mapper_base( mapper_handle1 );

    /* We want zeroed memory so use calloc rather than malloc. */
    mfn_to_pfn_table = calloc(1, 4 * 1024 * 1024);
    pfn_to_mfn_table = calloc(1, 4 * srec->nr_pfns);
    pfn_type         = calloc(1, 4 * srec->nr_pfns);

    if ( (mfn_to_pfn_table == NULL) ||
         (pfn_to_mfn_table == NULL) ||
         (pfn_type == NULL) )
    {
        errno = ENOMEM;
        goto out;
    }


    /*
     * Construct the local pfn-to-mfn and mfn-to-pfn tables. On exit from this
     * loop we have each MFN mapped at most once. Note that there may be MFNs
     * that aren't mapped at all: we detect these by MFN_IS_IN_PSEUDOPHYS_MAP.
     */

    for ( i = 0; i < srec->nr_pfns; i++ )
    {
        mfn = live_pfn_to_mfn_table[i];

        if ( !check_pfn_ownership(xc_handle, mfn, domid) )
        {
            ERROR("Invalid frame specified with pfn-to-mfn table");
            goto out;
        }

        /* Did we map this MFN already? That would be invalid! */
        if ( mfn_to_pfn_table[mfn] )
        {
            ERROR("A machine frame appears twice in pseudophys space");
            goto out;
        }

        mfn_to_pfn_table[mfn] = i;
	pfn_to_mfn_table[i] = live_pfn_to_mfn_table[i];

        /* Query page type by MFN, but store it by PFN. */
        if ( (pfn_type[i] = get_pfn_type(xc_handle, mfn, domid)) == 
             GETPFN_ERR )
            goto out;
    }

    /* Canonicalise the suspend-record frame number. */
    if ( !translate_mfn_to_pfn(&ctxt.cpu_ctxt.esi) )
    {
        ERROR("State record is not in range of pseudophys map");
        goto out;
    }

    /* Canonicalise each GDT frame number. */
    for ( i = 0; i < ctxt.gdt_ents; i += 512 )
    {
        if ( !translate_mfn_to_pfn(&ctxt.gdt_frames[i]) )
        {
            ERROR("GDT frame is not in range of pseudophys map");
            goto out;
        }
    }

    /* Canonicalise the page table base pointer. */
    if ( !MFN_IS_IN_PSEUDOPHYS_MAP(ctxt.pt_base >> PAGE_SHIFT) )
    {
        ERROR("PT base is not in range of pseudophys map");
        goto out;
    }
    ctxt.pt_base = mfn_to_pfn_table[ctxt.pt_base >> PAGE_SHIFT] << PAGE_SHIFT;

    /* Canonicalise the pfn-to-mfn table frame-number list. */
    for ( i = 0; i < srec.nr_pfns; i += 1024 )
    {
        if ( !translate_mfn_to_pfn(&pfn_to_mfn_frame_list[i/1024]) )
        {
            ERROR("Frame # in pfn-to-mfn frame list is not in pseudophys");
            goto out;
        }
    }

    /* Start writing out the saved-domain record. */
    live_shinfo = mfn_mapper_map_single(xc_handle, PROT_READ,
				  shared_info_frame, PAGE_SIZE);

    /* Belts and braces safety check on the shared info record */
    if ( !check_pfn_ownership(xc_handle, shared_info_frame, domid) )
    {
        ERROR("Invalid shared_info_frame");
        goto out;
    }

    if ( !checked_write(gfd, "LinuxGuestRecord",    16) ||
         !checked_write(gfd, name,                  sizeof(name)) ||
         !checked_write(gfd, &srec.nr_pfns,         sizeof(unsigned long)) ||
         !checked_write(gfd, &ctxt,                 sizeof(ctxt)) ||
         !checked_write(gfd, live_shinfo,           PAGE_SIZE) ||
         !checked_write(gfd, pfn_to_mfn_frame_list, PAGE_SIZE) ||
         !checked_write(gfd, pfn_type,              4 * srec.nr_pfns) )
    {
        ERROR("Error when writing to state file");
        goto out;
    }
    munmap(live_shinfo, PAGE_SIZE);

    verbose_printf("Saving memory pages:   0%%");

    if ( (mapper_handle2 = mfn_mapper_init(xc_handle, 
					   BATCH_SIZE*4096, PROT_READ )) 
	 == NULL )
        goto out;

    region_base = mfn_mapper_base( mapper_handle2 );

    /* Now write out each data page, canonicalising page tables as we go... */
    prev_pc = 0;
    for ( n = 0; n < srec.nr_pfns; )
    {
        this_pc = (n * 100) / srec.nr_pfns;
        if ( (this_pc - prev_pc) >= 5 )
        {
            verbose_printf("\b\b\b\b%3d%%", this_pc);
            prev_pc = this_pc;
        }


	for( j = 0, i = n; j < BATCH_SIZE && i < srec.nr_pfns ; j++, i++ )
	{
	    /* queue up mappings for all of the pages in this batch */

	    mfn_mapper_queue_entry( mapper_handle2, j<<PAGE_SHIFT, 
				    pfn_to_mfn_frame_list[i],
				    PAGE_SIZE );
	}
	mfn_mapper_flush_queue(mapper_handle2);
	   
	typer_handle = get_type_init( xc_handle, BATCH_SIZE )

	for( j = 0, i = n; j < BATCH_SIZE && i < srec.nr_pfns ; j++, i++ )
	{
	    /* queue up ownership and type checks for all pages in batch */

	    get_type_queue_entry( typer_handle, domain, 
				  pfn_to_mfn_frame_list[i] );
	}


	region_type = get_type;

	for( j = 0, i = n; j < BATCH_SIZE && i < srec.nr_pfns ; j++, i++ )
	{
	    /* write out pages in batch */

	    mfn = pfn_to_mfn_table[i];

	    ppage = map_pfn_readonly(pm_handle, mfn);
	    memcpy(page, ppage, PAGE_SIZE);
	    unmap_pfn(pm_handle, ppage);

	    if ( (pfn_type[i] == L1TAB) || (pfn_type[i] == L2TAB) )
	    {
		for ( j = 0; 
		      j < ((pfn_type[i] == L2TAB) ? 
			   (HYPERVISOR_VIRT_START >> L2_PAGETABLE_SHIFT) : 1024); 
		      j++ )
		{
		    if ( !(page[j] & _PAGE_PRESENT) ) continue;
		    mfn = page[j] >> PAGE_SHIFT;
		    if ( !MFN_IS_IN_PSEUDOPHYS_MAP(mfn) )
		    {
			ERROR("Frame number in pagetable page is invalid");
			goto out;
		    }
		    page[j] &= PAGE_SIZE - 1;
		    page[j] |= mfn_to_pfn_table[mfn] << PAGE_SHIFT;
		}
	    }

	    if ( !checked_write(gfd, page, PAGE_SIZE) )
	    {
		ERROR("Error when writing to state file");
		goto out;
	    }
	}
	
	n+=j; /* i is the master loop counter */
    }

    verbose_printf("\b\b\b\b100%%\nMemory saved.\n");

    /* Success! */
    rc = 0;

out:
    /* Restart the domain if we had to stop it to save its state. */
    if ( we_stopped_it )
    {
        op.cmd = DOM0_STARTDOMAIN;
        op.u.startdomain.domain = (domid_t)domid;
        (void)do_dom0_op(xc_handle, &op);
    }

    gzclose(gfd);

    if ( pm_handle >= 0 )
        (void)close_pfn_mapper(pm_handle);

    if ( pfn_to_mfn_table != NULL )
        free(pfn_to_mfn_table);
    if ( mfn_to_pfn_table != NULL )
        free(mfn_to_pfn_table);
    if ( pfn_type != NULL )
        free(pfn_type);

    /* On error, make sure the file is deleted. */
    if ( rc != 0 )
        unlink(state_file);
    
    return !!rc;


}<|MERGE_RESOLUTION|>--- conflicted
+++ resolved
@@ -186,15 +186,10 @@
         goto out;
     }
 
-<<<<<<< HEAD
-    if ( (pm_handle = init_pfn_mapper((domid_t)domid)) < 0 )
-        goto out;
-=======
 
     /* Map the suspend-record MFN to pin it */
     srec = mfn_mapper_map_single(xc_handle, PROT_READ, 
 				 ctxt.cpu_ctxt.esi, sizeof(*srec));
->>>>>>> 901fa6de
 
     /* Is the suspend-record MFN actually valid for this domain? */
     if ( !check_pfn_ownership(xc_handle, ctxt.cpu_ctxt.esi, domid) )
